import os
import subprocess
import numpy as np
import pickle as pkl
from tqdm import tqdm
import shutil


def _get_s3_paths_from_tag(tag):
    """
    Get the path to the data and split dictionary folders on S3 given a tag
    """

    dict_path = f"s3://proteinflow-datasets/{tag}/proteinflow_{tag}_splits_dict/"
    data_path = f"s3://proteinflow-datasets/{tag}/proteinflow_{tag}/"
    return data_path, dict_path


def _biounits_in_clusters_dict(clusters_dict, excluded_files=None):
    """
    Return the list of all biounit files present in clusters_dict
    """

    if excluded_files is None:
        excluded_files = []
<<<<<<< HEAD
    if len(clusters_dict) == 0:
        return np.array([])
    return np.unique([c[0] for c in list(np.concatenate(list(clusters_dict.values()))) if c[0] not in excluded_files])
=======
    return np.unique(
        [
            c[0]
            for c in list(np.concatenate(list(clusters_dict.values())))
            if c[0] not in excluded_files
        ]
    )
>>>>>>> 08d3ba58


def _download_dataset_dicts_from_s3(dict_folder_path, s3_path):
    """
    Download dictionaries containing database split information from s3 to a local folder
    """

    train_path = os.path.join(s3_path, "train.pickle")
    valid_path = os.path.join(s3_path, "valid.pickle")
    test_path = os.path.join(s3_path, "test.pickle")

    if not os.path.exists(dict_folder_path):
        os.makedirs(dict_folder_path)

    subprocess.run(
        ["aws", "s3", "cp", "--no-sign-request", train_path, dict_folder_path]
    )
    subprocess.run(
        ["aws", "s3", "cp", "--no-sign-request", valid_path, dict_folder_path]
    )
    subprocess.run(
        ["aws", "s3", "cp", "--no-sign-request", test_path, dict_folder_path]
    )


def _split_data(dataset_path="./data/proteinflow_20221110/", excluded_files=None):
    """
    Rearrange files into folders according to the dataset split dictionaries at `dataset_path/splits_dict`

    Parameters
    ----------
    dataset_path : str, default "./data/proteinflow_20221110/"
        The path to the dataset folder containing pre-processed entries and a `splits_dict` folder with split dictionaries (downloaded or generated with `get_split_dictionaries`)
    exculded_files : list, optional
        A list of files to exclude from the dataset
    """

    if excluded_files is None:
        excluded_files = []

    dict_folder = os.path.join(dataset_path, "splits_dict")
    with open(os.path.join(dict_folder, "train.pickle"), "rb") as f:
        train_clusters_dict = pkl.load(f)
    with open(os.path.join(dict_folder, "valid.pickle"), "rb") as f:
        valid_clusters_dict = pkl.load(f)
    with open(os.path.join(dict_folder, "test.pickle"), "rb") as f:
        test_clusters_dict = pkl.load(f)

    train_biounits = _biounits_in_clusters_dict(train_clusters_dict, excluded_files)
    valid_biounits = _biounits_in_clusters_dict(valid_clusters_dict, excluded_files)
    test_biounits = _biounits_in_clusters_dict(test_clusters_dict, excluded_files)
    train_path = os.path.join(dataset_path, "train")
    valid_path = os.path.join(dataset_path, "valid")
    test_path = os.path.join(dataset_path, "test")

    if not os.path.exists(dataset_path):
        os.makedirs(dataset_path)

    if not os.path.exists(train_path):
        os.makedirs(train_path)
    if not os.path.exists(valid_path):
        os.makedirs(valid_path)
    if not os.path.exists(test_path):
        os.makedirs(test_path)

    if len(excluded_files) > 0:
        excluded_path = os.path.join(dataset_path, "excluded")
        if not os.path.exists(excluded_path):
            os.makedirs(excluded_path)
        print("Moving excluded files...")
        for biounit in tqdm(excluded_files):
            shutil.move(os.path.join(dataset_path, biounit), excluded_path)
    print("Moving files in the train set...")
    for biounit in tqdm(train_biounits):
        shutil.move(os.path.join(dataset_path, biounit), train_path)
    print("Moving files in the validation set...")
    for biounit in tqdm(valid_biounits):
        shutil.move(os.path.join(dataset_path, biounit), valid_path)
    print("Moving files in the test set...")
    for biounit in tqdm(test_biounits):
        shutil.move(os.path.join(dataset_path, biounit), test_path)


def _download_dataset_from_s3(
    dataset_path="./data/proteinflow_20221110/",
    s3_path="s3://ml4-main-storage/proteinflow_20221110/",
):
    """
    Download the pre-processed files
    """

    if s3_path.startswith("s3"):
        print("Downloading the dataset from s3...")
        subprocess.run(
            ["aws", "s3", "sync", "--no-sign-request", s3_path, dataset_path]
        )
        print("Done!")
    else:
        shutil.move(s3_path, dataset_path)


def _download_dataset(tag, local_datasets_folder="./data/"):
    """
    Download the pre-processed data and the split dictionaries

    Parameters
    ----------
    tag : str
        name of the dataset (check `get_available_tags` to see the options)
    local_dataset_folder : str, default "./data/"
        the local folder that will contain proteinflow dataset folders, temporary files and logs

    Returns
    -------
    data_folder : str
        the path to the downloaded data folder
    """

    s3_data_path, s3_dict_path = _get_s3_paths_from_tag(tag)
    data_folder = os.path.join(local_datasets_folder, f"proteinflow_{tag}")
    dict_folder = os.path.join(
        local_datasets_folder, f"proteinflow_{tag}", "splits_dict"
    )

    print("Downloading dictionaries for splitting the dataset...")
    _download_dataset_dicts_from_s3(dict_folder, s3_dict_path)
    print("Done!")

    _download_dataset_from_s3(dataset_path=data_folder, s3_path=s3_data_path)
    return data_folder<|MERGE_RESOLUTION|>--- conflicted
+++ resolved
@@ -23,11 +23,6 @@
 
     if excluded_files is None:
         excluded_files = []
-<<<<<<< HEAD
-    if len(clusters_dict) == 0:
-        return np.array([])
-    return np.unique([c[0] for c in list(np.concatenate(list(clusters_dict.values()))) if c[0] not in excluded_files])
-=======
     return np.unique(
         [
             c[0]
@@ -35,7 +30,6 @@
             if c[0] not in excluded_files
         ]
     )
->>>>>>> 08d3ba58
 
 
 def _download_dataset_dicts_from_s3(dict_folder_path, s3_path):
