name: Merge pull request

on:
  pull_request:
    branches: [ main ]

jobs:
  test:

    runs-on: ubuntu-latest

    steps:
      - uses: actions/checkout@v3
      - name: Set up Python
        uses: actions/setup-python@v4
        with:
          python-version: 3.9
      - name: Install dependencies
        run: |
          conda create --name proteinflow -y python=3.9
          conda install -n proteinflow -c conda-forge -c bioconda mmseqs2
          conda run -n proteinflow python -m pip install torch --extra-index-url https://download.pytorch.org/whl/cpu
          # conda run -n proteinflow python -m pip install awscli pytest flake8
          conda run -n proteinflow python -m pip install -e .
<<<<<<< HEAD
=======
          echo $INPUT_BRANCH

>>>>>>> e4d5b8dc
      # - name: Configure AWS Credentials
      #   uses: aws-actions/configure-aws-credentials@v1
      #   with:
      #     aws-region: eu-west-1
      #     aws-access-key-id: ${{ secrets.AWS_ACCESS_KEY }}
      #     aws-secret-access-key: ${{ secrets.AWS_SECRET_KEY }}
      # - name: Lint with flake8
      #   run: |
      #     # stop the build if there are Python syntax errors or undefined names
      #     conda run -n proteinflow flake8 . --count --select=E9,F63,F7,F82 --show-source --statistics
      #     # exit-zero treats all errors as warnings. The GitHub editor is 127 chars wide
      #     conda run -n proteinflow flake8 . --count --exit-zero --max-complexity=10 --max-line-length=127 --statistics
      # - name: Test with pytest
      #   run: |
      #     conda run -n proteinflow pytest
      - name: Install pdoc3
        run: |
          conda run -n proteinflow python -m pip install pdoc3
      - name: Update the docs
        run: |
          conda run -n proteinflow pdoc3 -o docs --html --force proteinflow 
          mv docs/proteinflow/* docs/
          rm -r docs/proteinflow
      - uses: stefanzweifel/git-auto-commit-action@v4
        with:
          commit_message: update docs<|MERGE_RESOLUTION|>--- conflicted
+++ resolved
@@ -22,11 +22,8 @@
           conda run -n proteinflow python -m pip install torch --extra-index-url https://download.pytorch.org/whl/cpu
           # conda run -n proteinflow python -m pip install awscli pytest flake8
           conda run -n proteinflow python -m pip install -e .
-<<<<<<< HEAD
-=======
           echo $INPUT_BRANCH
 
->>>>>>> e4d5b8dc
       # - name: Configure AWS Credentials
       #   uses: aws-actions/configure-aws-credentials@v1
       #   with:
