--- conflicted
+++ resolved
@@ -333,23 +333,6 @@
             warnings.simplefilter("ignore")
             if cif:
                 p = CustomMmcif().read_mmcif(file_path).get_model(1)
-<<<<<<< HEAD
-=======
-                p.df["ATOM"].rename(
-                    {
-                        "label_asym_id": "chain_id", 
-                        "label_comp_id": "residue_name", 
-                        "label_seq_id": "residue_number",
-                        "label_atom_id": "atom_name",
-                        "group_PDB": "record_name",
-                        "Cartn_x": "x_coord",
-                        "Cartn_y": "y_coord",
-                        "Cartn_z": "z_coord",
-                    }, 
-                    axis=1, 
-                    inplace=True
-                )
->>>>>>> e5da72e1
             else:
                 p = PandasPdb().read_pdb(file_path).get_model(1)
     except FileNotFoundError:
@@ -494,9 +477,5 @@
         if (pdb_dict[chain]["msk"][start:end] == 0).sum() > max_missing_middle * (
             end - start
         ):
-<<<<<<< HEAD
             raise PDBError("Too many missing values in the middle")
-=======
-            raise PDBError("Too many missing values in the middle (individual backbone atoms)")
->>>>>>> e5da72e1
     return pdb_dict