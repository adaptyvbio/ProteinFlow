[build-system]
requires = ["setuptools"]
build-backend = "setuptools.build_meta"

[project]
name = "proteinflow"
<<<<<<< HEAD
version = "1.3.6"
=======
version = "1.3.5"
>>>>>>> cfdb7b40
authors = [
    {name = "Liza Kozlova", email = "liza@adaptyvbio.com"},
    {name = "Arthur Valentin", email = "arthur@adaptyvbio.com"}
]
description = "Versatile pipeline for processing protein structure data for deep learning applications."
readme = "README.md"
requires-python = ">=3.8"
license = {text = "BSD-3-Clause"}
dependencies = [
    "numpy>=1.17",
    "editdistance>=0.6.0",
    "Biopython==1.79",
    "click>=8.1.3",
    "biopandas>=0.4.1",
    "boto3==1.24.59",
    "p_tqdm>=1.4.0",
    "networkx==2.8.8", # for partitioning
    "einops>=0.6.0",
    "pandas>=1.5.2",
    "torch>=1.10.0",
    "biotite==0.35.0",
    "aiobotocore==2.4.2",
    "awscli==1.25.60",
    "bs4>=0.0.1",
    "rcsbsearch",
]
keywords = ["bioinformatics", "dataset", "protein", "PDB", "deep learning"]

[project.scripts]
proteinflow = "proteinflow.scripts.proteinflow_cli:cli"

[tool.setuptools.packages]
find = {}<|MERGE_RESOLUTION|>--- conflicted
+++ resolved
@@ -4,11 +4,7 @@
 
 [project]
 name = "proteinflow"
-<<<<<<< HEAD
 version = "1.3.6"
-=======
-version = "1.3.5"
->>>>>>> cfdb7b40
 authors = [
     {name = "Liza Kozlova", email = "liza@adaptyvbio.com"},
     {name = "Arthur Valentin", email = "arthur@adaptyvbio.com"}
