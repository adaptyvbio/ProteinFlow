--- conflicted
+++ resolved
@@ -4,11 +4,7 @@
 
 [project]
 name = "proteinflow"
-<<<<<<< HEAD
-version = "1.3.7"
-=======
 version = "1.4.0"
->>>>>>> d40f71a3
 authors = [
     {name = "Liza Kozlova", email = "liza@adaptyvbio.com"},
     {name = "Arthur Valentin", email = "arthur@adaptyvbio.com"}
